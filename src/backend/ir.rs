use std::{collections::HashMap, fmt::Display};

use crate::{
    data::{Objective, ResourceLocation, ScoreboardOperationType, ScoreboardSlot},
    parser::{Operation, ParserNode, ParserNodeKind},
};

use super::{
    function::FunctionSignature,
    resolve::{Resolution, ResolvedPart, Resolver},
    type_pool::{TypeKey, TypePool},
    types::{FieldDef, SculkType, StructDef},
    validate::{ScopeStack, TagPool},
};

#[derive(Clone, Debug, PartialEq, Eq, Hash, PartialOrd, Ord)]
pub struct ValueLocation {
    pub slot: usize,
    pub offset: usize,
    pub objective: Objective,
}

impl ValueLocation {
    pub fn new(slot: usize, offset: usize, objective: Objective) -> Self {
        Self {
            slot,
            offset,
            objective,
        }
    }

    pub fn offset(&self, amt: usize) -> Self {
        Self {
            slot: self.slot,
            offset: self.offset + amt,
            objective: self.objective.clone(),
        }
    }

    fn dummy() -> Self {
        Self {
            slot: 0,
            offset: 0,
            objective: Objective(String::new()),
        }
    }
}

impl Display for ValueLocation {
    fn fmt(&self, f: &mut std::fmt::Formatter<'_>) -> std::fmt::Result {
        let offset = if self.offset == 0 {
            String::new()
        } else {
            format!(".{}", self.offset)
        };
        write!(
            f,
            "{}{} {}",
            self.slot,
            if self.offset == 0 { "" } else { &offset },
            self.objective
        )
    }
}

impl From<ValueLocation> for ScoreboardSlot {
    fn from(loc: ValueLocation) -> Self {
        let offset = if loc.offset == 0 {
            String::new()
        } else {
            format!(".{}", loc.offset)
        };
        ScoreboardSlot::new(loc.objective.clone(), format!("v{}{}", loc.slot, offset))
    }
}

impl From<&ValueLocation> for ScoreboardSlot {
    fn from(loc: &ValueLocation) -> Self {
        Self::from(loc.clone())
    }
}

#[derive(Clone, Copy, Debug)]
pub enum BinaryOperation {
    Add,
    Subtract,
    Multiply,
    Divide,
    Modulo,
    CheckEquals,
    NotEquals,
    GreaterThan,
    GreaterThanOrEquals,
    LessThan,
    LessThanOrEquals,
    And,
    Or,
}

impl Display for BinaryOperation {
    fn fmt(&self, f: &mut std::fmt::Formatter<'_>) -> std::fmt::Result {
        use BinaryOperation::*;

        match self {
            Add => write!(f, "+"),
            Subtract => write!(f, "-"),
            Multiply => write!(f, "*"),
            Divide => write!(f, "/"),
            Modulo => write!(f, "%"),
            CheckEquals => write!(f, "=="),
            NotEquals => write!(f, "!="),
            GreaterThan => write!(f, ">"),
            GreaterThanOrEquals => write!(f, ">="),
            LessThan => write!(f, "<"),
            LessThanOrEquals => write!(f, "<="),
            And => write!(f, "&&"),
            Or => write!(f, "||"),
        }
    }
}

#[derive(Clone, Debug)]
pub enum Instruction {
    // Sets target to the value of source
    SetValueToValue {
        source: ValueLocation,
        target: ValueLocation,
    },
    // Sets target to a raw integer value
    SetValueToConstant {
        target: ValueLocation,
        constant: i32,
    },
    // Performs target = target <op> source
    ValueBinaryOperation {
        source: ValueLocation,
        target: ValueLocation,
        op: BinaryOperation,
    },
    // Performs target = !target. This assumes a boolean representation
    ToggleValue {
        target: ValueLocation,
    },
    // Performs target += <value>. value can be negative
    ModifyValue {
        target: ValueLocation,
        value: i32,
    },
    // Returns from the function
    Return {
        source: Option<ValueLocation>,
        size: usize, // the size of the return value
    },
    // Keeps jumping out of blocks until the encapsulating loop block is found
    Break,
    // Calls a function at the given location
    Call {
        function: ResourceLocation,
    },
    // Creates a new block with the given ID and body of instructions. is_loop indicates if it stops a break's propagation
    CreateBlock {
        id: usize,
        is_loop: bool,
        body: Vec<Instruction>,
    },
    // Jumps to the start of the block with the given ID
    EnterBlock {
        id: usize,
    },
    // Conditionally executes a block if source == value
    IfValueMatchesRunBlock {
        source: ValueLocation,
        value: i32,
        block: usize,
    },
    PlaceCommandLiteral(String),
}

impl Display for Instruction {
    fn fmt(&self, f: &mut std::fmt::Formatter<'_>) -> std::fmt::Result {
        use Instruction::*;

        match self {
            SetValueToValue { source, target } => {
                write!(f, "set T({}) = S({})", target, source)
            }
            SetValueToConstant { target, constant } => {
                write!(f, "set T({}) = {}", target, constant)
            }
            ValueBinaryOperation { source, target, op } => {
                write!(f, "op T({}) = T({}) {} S({})", target, target, op, source)
            }
            ToggleValue { target } => write!(f, "op T({}) = !T({})", target, target),
            ModifyValue { target, value } => write!(f, "op T({}) += {}", target, value),
            Return { source, size } => write!(
                f,
                "return{}",
                match source {
                    Some(source) => format!(" S({}) SIZE={}", source, size),
                    None => String::new(),
                }
            ),
            Break => write!(f, "break"),
            Call { function } => write!(f, "call {}", function),
            CreateBlock { id, is_loop, body } => {
                write!(f, "block {} (loop: {})", id, is_loop)?;

                for instr in body {
                    write!(f, "\n    {}", instr)?;
                }

                Ok(())
            }
            EnterBlock { id } => write!(f, "enter B({})", id),
            IfValueMatchesRunBlock {
                source,
                value,
                block,
            } => {
                write!(f, "if S({}) == {} then block {}", source, value, block)
            }
            PlaceCommandLiteral(cmd) => write!(f, "/{}", cmd),
        }
    }
}

/// This is the compilation step that happens right after validation.
/// At this point, the program is assumed to be sound, so the IrCompiler doesn't do any verification.
/// This type will take in the validated AST, as well as the global function signatures and types constructed during validation.
/// All functions will be compiled to their intermediate representation, before the final step (CodeGen) is run.
pub struct IrCompiler<'a> {
    pack_name: String,
    types: TypePool,
    global_functions: HashMap<ResourceLocation, FunctionSignature>,
    tags: TagPool<'a>,
    compiled_funcs: Vec<IrFunction>,
    next_block_id: usize,
}

impl<'a> IrCompiler<'a> {
    pub fn new(
        pack_name: String,
        types: TypePool,
        global_functions: HashMap<ResourceLocation, FunctionSignature>,
        tags: TagPool<'a>,
    ) -> Self {
        Self {
            pack_name,
            types,
            global_functions,
            tags,
            compiled_funcs: Vec::new(),
            next_block_id: 0,
        }
    }

    pub fn dissolve(
        self,
    ) -> (
        HashMap<ResourceLocation, FunctionSignature>,
        TypePool,
        TagPool<'a>,
        Vec<IrFunction>,
    ) {
        (
            self.global_functions,
            self.types,
            self.tags,
            self.compiled_funcs,
        )
    }

    // Takes in the top-level node in the AST which is typically just a vector of functions and their bodies
    // In the future this will account for top-level statements as well
    pub fn visit_program(&mut self, program: &'a [ParserNode]) {
        for node in program {
            match node.kind() {
                ParserNodeKind::FunctionDeclaration { name, body, .. } => {
                    let mut builder = IrFunctionBuilder::new(
                        self.global_functions
                            .get(&ResourceLocation::new(self.pack_name.clone(), name.clone()))
                            .unwrap(),
                        Objective(name.clone()),
                        self.pack_name.clone(),
                        &self.global_functions,
                        &self.types,
                        &self.tags,
                    );

                    builder.visit_node(body);

                    self.compiled_funcs.push(builder.finish());
                }
                ParserNodeKind::StructDefinition { name, members } => {
                    for method in members.iter().filter(|m| m.is_func_declaration()) {
                        let mut builder = IrFunctionBuilder::new(
                            self.types
                                .get_type_key(name)
                                .unwrap()
                                .from(&self.types)
                                .as_struct_def()
                                .function(method.as_func_name())
                                .unwrap(),
                            Objective(format!("{}.{}", name, method.as_func_name())),
                            self.pack_name.clone(),
                            &self.global_functions,
                            &self.types,
                            &self.tags,
                        );

                        builder.visit_node(method.as_func_body());

                        self.compiled_funcs.push(builder.finish());
                    }
                }
                _ => unreachable!(),
            }
        }
    }
}

/// A function that has been compiled into Sculk IR.
#[derive(Debug)]
pub struct IrFunction {
    objective: Objective,
    body: Vec<Instruction>,
    signature: FunctionSignature,
}

impl IrFunction {
    fn new(objective: Objective, body: Vec<Instruction>, signature: FunctionSignature) -> Self {
        Self {
            objective,
            body,
            signature,
        }
    }

    pub fn objective(&self) -> &Objective {
        &self.objective
    }

    pub fn body(&self) -> &[Instruction] {
        &self.body
    }

    pub fn signature(&self) -> &FunctionSignature {
        &self.signature
    }
}

/// A helper struct that assists in building Sculk IR functions.
struct IrFunctionBuilder<'a> {
    body: Vec<Instruction>,
    locals: HashMap<String, usize>,
    next_slot: usize,
    blocks: Vec<Vec<Instruction>>,
    next_block_id: usize,
    objective: Objective,
    pack_name: String,
    global_functions: &'a HashMap<ResourceLocation, FunctionSignature>,
    types: &'a TypePool,
    tags: &'a TagPool<'a>,
    signature: &'a FunctionSignature,
}

impl<'a> IrFunctionBuilder<'a> {
    fn new(
        signature: &'a FunctionSignature,
        objective: Objective,
        pack_name: String,
        global_functions: &'a HashMap<ResourceLocation, FunctionSignature>,
        types: &'a TypePool,
        tags: &'a TagPool,
    ) -> Self {
        let mut s = Self {
            body: Vec::new(),
            locals: HashMap::new(),
            next_slot: 0,
            blocks: Vec::new(),
            next_block_id: 0,
            objective,
            pack_name,
            global_functions,
            types,
            tags,
            signature,
        };

        // Give the first local indices to the function parameters
        for (idx, param) in signature.params().iter().enumerate() {
            s.locals.insert(param.name().to_owned(), idx);
            s.next_slot += 1;
        }

        s
    }

    fn finish(self) -> IrFunction {
        IrFunction::new(self.objective, self.body, self.signature.clone())
    }

    fn emit(&mut self, instr: Instruction) {
        match self.blocks.last_mut() {
            Some(block) => block.push(instr),
            None => self.body.push(instr),
        }
    }

    fn emit_value_copy(&mut self, target: ValueLocation, source: ValueLocation, size: usize) {
        for i in 0..size {
            let source =
                ValueLocation::new(source.slot, source.offset + i, source.objective.clone());
            let target =
                ValueLocation::new(target.slot, target.offset + i, target.objective.clone());

            self.emit(Instruction::SetValueToValue { source, target });
        }
    }

    fn get_local(&mut self, name: &str) -> ValueLocation {
        match self.locals.get(name) {
            Some(idx) => ValueLocation::new(*idx, 0, self.objective.clone()),
            None => {
                let idx = self.locals.len();
                self.locals.insert(name.to_owned(), idx);
                ValueLocation::new(idx, 0, self.objective.clone())
            }
        }
    }

    fn get_free_location(&mut self) -> ValueLocation {
        let slot = self.next_slot;
        self.next_slot += 1;
        ValueLocation::new(slot, 0, self.objective.clone())
    }

    fn create_block(
        is_loop: bool,
        builder: &mut Self,
        emitted: impl FnOnce(usize, &mut Self),
    ) -> usize {
        let id = builder.next_block_id;
        builder.next_block_id += 1;

        builder.blocks.push(Vec::new());

        emitted(id, builder);

        let body = builder.blocks.pop().unwrap();

        builder.emit(Instruction::CreateBlock { id, is_loop, body });

        id
    }

    // Takes in a function's name, signature and its respective body in the AST, and compiles it into Sculk IR
    fn compile_function(&mut self, body: &'a [ParserNode]) {
        for node in body {
            self.visit_node(node);
        }
    }

    fn visit_node(&mut self, node: &ParserNode) -> ValueLocation {
        match node.kind() {
            ParserNodeKind::NumberLiteral(n) => self.visit_number_literal(*n),
            ParserNodeKind::BoolLiteral(b) => self.visit_bool_literal(*b),
            ParserNodeKind::Identifier(name) => self.visit_identifier(name),
            ParserNodeKind::VariableDeclaration { name, expr, .. } => {
                self.visit_variable_declaration(name.as_identifier(), expr);
                ValueLocation::dummy()
            }
            ParserNodeKind::VariableAssignment { path, expr } => {
                self.visit_variable_assignment(path, expr);
                ValueLocation::dummy()
            }
            ParserNodeKind::Expression(expr) => self.visit_node(expr),
            ParserNodeKind::Operation(lhs, rhs, op) => self.visit_binary_operation(lhs, rhs, *op),
            ParserNodeKind::Unary(expr, op) => self.visit_unary_operation(expr, *op),
            ParserNodeKind::OpEquals { path, expr, op } => {
                self.visit_operation_equals(path, expr, *op);
                ValueLocation::dummy()
            }
            ParserNodeKind::FunctionCall { .. } => match self.visit_function_call(node) {
                Some(target) => target,
                None => ValueLocation::dummy(),
            },
            ParserNodeKind::Block(body) => {
                self.visit_block(body);
                ValueLocation::dummy()
            }
            ParserNodeKind::Return(expr) => {
                self.visit_return(expr);
                ValueLocation::dummy()
            }
            ParserNodeKind::Break => {
                self.emit(Instruction::Break);
                ValueLocation::dummy()
            }
            ParserNodeKind::If {
                cond,
                body,
                else_body,
                ..
            } => {
                self.visit_if(cond, body, else_body);
                ValueLocation::dummy()
            }
            ParserNodeKind::For {
                init,
                cond,
                step,
                body,
            } => {
                self.visit_for(init, cond, step, body);
                ValueLocation::dummy()
            }
            ParserNodeKind::CommandLiteral(cmd) => {
                self.emit(Instruction::PlaceCommandLiteral(cmd.to_owned()));
                ValueLocation::dummy()
            }
            ParserNodeKind::MemberAccess { expr, member } => {
                self.visit_member_access(expr, member.as_identifier())
            }
            // the below nodes don't need any work, they've been handled by previous phases of compilation
            ParserNodeKind::Program(_) => ValueLocation::dummy(),
            ParserNodeKind::TypedIdentifier { .. } => ValueLocation::dummy(),
            ParserNodeKind::FunctionDeclaration { .. } => ValueLocation::dummy(),
            ParserNodeKind::StructDefinition { .. } => ValueLocation::dummy(),
        }
    }

    fn visit_number_literal(&mut self, n: i32) -> ValueLocation {
        let target = self.get_free_location();

        self.emit(Instruction::SetValueToConstant {
            target: target.clone(),
            constant: n,
        });

        target
    }

    fn visit_bool_literal(&mut self, b: bool) -> ValueLocation {
        let target = self.get_free_location();

        self.emit(Instruction::SetValueToConstant {
            target: target.clone(),
            constant: if b { 1 } else { 0 },
        });

        target
    }

    fn visit_identifier(&mut self, name: &str) -> ValueLocation {
        let source = self.get_local(name);
        let target = self.get_free_location();

        self.emit(Instruction::SetValueToValue {
            source,
            target: target.clone(),
        });

        target
    }

    fn visit_variable_declaration(&mut self, name: &str, expr: &ParserNode) {
        let source = self.visit_node(expr);
        let target = self.get_local(name);

        self.emit_value_copy(
            target,
            source,
            self.tags
                .get_type(expr)
                .from(&self.types)
                .total_size(&self.types),
        );
    }

    fn visit_variable_assignment(&mut self, path: &ParserNode, expr: &ParserNode) {
        let source = self.visit_node(expr);
        let resolution = self.tags.get_resolution(path);
        let target = self.resolve_location(resolution);

        self.emit_value_copy(
            target,
            source,
            self.tags
                .get_type(expr)
                .from(&self.types)
                .total_size(&self.types),
        );
    }

    fn visit_binary_operation(
        &mut self,
        lhs: &ParserNode,
        rhs: &ParserNode,
        op: Operation,
    ) -> ValueLocation {
        let op = match op {
            Operation::Add => BinaryOperation::Add,
            Operation::Subtract => BinaryOperation::Subtract,
            Operation::Multiply => BinaryOperation::Multiply,
            Operation::Divide => BinaryOperation::Divide,
            Operation::Modulo => BinaryOperation::Modulo,
            Operation::CheckEquals => BinaryOperation::CheckEquals,
            Operation::NotEquals => BinaryOperation::NotEquals,
            Operation::GreaterThan => BinaryOperation::GreaterThan,
            Operation::GreaterThanOrEquals => BinaryOperation::GreaterThanOrEquals,
            Operation::LessThan => BinaryOperation::LessThan,
            Operation::LessThanOrEquals => BinaryOperation::LessThanOrEquals,
            Operation::And => BinaryOperation::And,
            Operation::Or => BinaryOperation::Or,
            _ => unreachable!(),
        };

        let target = self.visit_node(lhs);
        let source = self.visit_node(rhs);

        self.emit(Instruction::ValueBinaryOperation {
            source,
            target: target.clone(),
            op,
        });

        target
    }

    fn visit_unary_operation(&mut self, expr: &ParserNode, op: Operation) -> ValueLocation {
        let target = self.visit_node(expr);

        match op {
            Operation::Negate => {
                let n = self.get_free_location();

                self.emit(Instruction::SetValueToConstant {
                    target: n.clone(),
                    constant: -1,
                });

                self.emit(Instruction::ValueBinaryOperation {
                    source: n,
                    target: target.clone(),
                    op: BinaryOperation::Multiply,
                });
            }
            Operation::Not => {
                self.emit(Instruction::ToggleValue {
                    target: target.clone(),
                });
            }
            _ => unreachable!(),
        }

        target
    }

    fn visit_operation_equals(&mut self, path: &ParserNode, expr: &ParserNode, op: Operation) {
        let resolution = self.tags.get_resolution(path);
        let target = self.resolve_location(resolution);
        let source = self.visit_node(expr);

        let op = match op {
            Operation::Add => BinaryOperation::Add,
            Operation::Subtract => BinaryOperation::Subtract,
            Operation::Multiply => BinaryOperation::Multiply,
            Operation::Divide => BinaryOperation::Divide,
            Operation::Modulo => BinaryOperation::Modulo,
            _ => unreachable!(),
        };

        self.emit(Instruction::ValueBinaryOperation { source, target, op });
    }

    fn visit_function_call(&mut self, node: &ParserNode) -> Option<ValueLocation> {
        let (expr, params) = node.as_function_call();
        let resolution = self.tags.get_resolution(node);

        let mut args = vec![];

        if let ResolvedPart::Method(_, _) = resolution.last() {
            args.push(self.visit_node(expr)); // self parameter
        }

        args.extend(params.iter().map(|arg| self.visit_node(arg)));

        let func_objective;
        let func_signature;
        let handle_return;

        match resolution.last() {
            ResolvedPart::GlobalFunction(name) => {
                let func_location = ResourceLocation::new(self.pack_name.clone(), name.clone());

                func_objective = Objective(name.clone());
                func_signature = self.global_functions.get(&func_location).unwrap();
                handle_return = func_signature.return_type() != self.types.none();
            }
            ResolvedPart::Method(ty, name) => {
                let struct_def = ty.from(&self.types).as_struct_def();

                func_objective = Objective(format!("{}.{}", struct_def.name(), name));
                func_signature = struct_def.function(name).unwrap();
                handle_return = func_signature.return_type() != self.types.none();
            }
            // Constructors are a special case. To the user they seem like regular functions,
            // but on the IR level, they construct a new value in-place
            ResolvedPart::Constructor(ty) => {
                let struct_def = ty.from(&self.types).as_struct_def();
                let target = self.get_free_location();

                for (param, arg) in struct_def.constructor().params().iter().zip(args) {
                    self.emit_value_copy(
                        ValueLocation::new(
                            target.slot,
                            target.offset + struct_def.field_offset(param.name()),
                            target.objective.clone(),
                        ),
                        arg,
                        param.param_type().from(&self.types).total_size(&self.types),
                    );
                }

                return Some(target);
            }
            _ => unreachable!(),
        }

        for (i, (param, arg)) in func_signature.params().iter().zip(args).enumerate() {
            let target = ValueLocation::new(i, 0, func_objective.clone());

            self.emit_value_copy(
                target,
                arg,
                param.param_type().from(&self.types).total_size(&self.types),
            );
        }

        self.emit(Instruction::Call {
            function: ResourceLocation::new(self.pack_name.clone(), func_objective.0.clone()),
        });

        if handle_return {
            let target = self.get_free_location();
            let source =
                ValueLocation::new(0, 0, Objective(format!("{}.return", func_objective.0)));

            self.emit_value_copy(
                target.clone(),
                source,
                self.tags
                    .get_type(node)
                    .from(&self.types)
                    .total_size(&self.types),
            );

            Some(target)
        } else {
            None
        }
    }

    fn visit_block(&mut self, body: &[ParserNode]) {
        for node in body {
            self.visit_node(node);
        }
    }

    fn visit_return(&mut self, expr: &Option<Box<ParserNode>>) {
        match expr {
            Some(expr) => {
                let source = self.visit_node(expr);
                //let target = ValueLocation::new(0, 0, Objective(format!("{}.return", self.objective.clone())));
                let size = self
                    .tags
                    .get_type(expr)
                    .from(&self.types)
                    .total_size(&self.types);

                //self.emit_value_copy(
                //    target.clone(),
                //    source,
                //    size
                //);

                self.emit(Instruction::Return {
                    source: Some(source),
                    size,
                });
            }
            None => {
                self.emit(Instruction::Return {
                    source: None,
                    size: 0,
                });
            }
        }
    }

    fn visit_if(
        &mut self,
        cond: &ParserNode,
        body: &ParserNode,
        else_body: &Option<Box<ParserNode>>,
    ) {
        let true_body = Self::create_block(false, self, |_, builder| {
            builder.visit_node(body);
        });

        let else_body = else_body.as_ref().map(|else_body| {
            Self::create_block(false, self, |_, builder| {
                builder.visit_node(else_body);
            })
        });

        let cond = self.visit_node(cond);

        self.emit(Instruction::IfValueMatchesRunBlock {
            source: cond.clone(),
            value: 1,
            block: true_body,
        });

        match else_body {
            Some(else_body) => {
                self.emit(Instruction::IfValueMatchesRunBlock {
                    source: cond,
                    value: 0,
                    block: else_body,
                });
            }
            None => {}
        }
    }

    fn visit_for(
        &mut self,
        init: &ParserNode,
        cond: &ParserNode,
        step: &ParserNode,
        body: &ParserNode,
    ) {
        self.visit_node(init);

        let looping_body = Self::create_block(true, self, |id, builder| {
            builder.visit_node(body);
            builder.visit_node(step);

            let cond = builder.visit_node(cond);

            builder.emit(Instruction::IfValueMatchesRunBlock {
                source: cond,
                value: 1,
                block: id,
            });
        });

        let cond = self.visit_node(cond);
        self.emit(Instruction::IfValueMatchesRunBlock {
            source: cond,
            value: 1,
            block: looping_body,
        });
    }

    fn visit_member_access(&mut self, expr: &ParserNode, member: &str) -> ValueLocation {
        let source = self.visit_node(expr);
        let target = self.get_free_location();
        let expr_type = self.tags.get_type(expr).from(&self.types).as_struct_def();
        
        self.emit_value_copy(
            target.clone(),
<<<<<<< HEAD
            ValueLocation::new(
                source.slot,
                source.offset + expr_type.field_offset(member),
                source.objective.clone(),
            ),
            self.types
                .get_type_key(member)
                .unwrap()
                .from(&self.types)
                .total_size(&self.types),
=======
            ValueLocation::new(source.slot, source.offset + expr_type.field_offset(member), source.objective.clone()),
            expr_type.field(member).unwrap().field_type().from(&self.types).total_size(&self.types)
>>>>>>> cf864df9
        );

        target
    }

    fn resolve_location(&mut self, resolution: &Resolution) -> ValueLocation {
        let mut offset = 0;
        let mut slot = 0;

        for part in resolution.iter() {
            match part {
                ResolvedPart::Variable(_, name) => {
                    slot = self.get_local(name).slot;
                }
                ResolvedPart::Field(ty, name) => {
                    let struct_def = ty.from(&self.types).as_struct_def();
                    offset += struct_def.field_offset(name);
                }
                _ => unreachable!(),
            }
        }

        ValueLocation::new(slot, offset, self.objective.clone())
    }
}<|MERGE_RESOLUTION|>--- conflicted
+++ resolved
@@ -872,7 +872,6 @@
         
         self.emit_value_copy(
             target.clone(),
-<<<<<<< HEAD
             ValueLocation::new(
                 source.slot,
                 source.offset + expr_type.field_offset(member),
@@ -883,10 +882,6 @@
                 .unwrap()
                 .from(&self.types)
                 .total_size(&self.types),
-=======
-            ValueLocation::new(source.slot, source.offset + expr_type.field_offset(member), source.objective.clone()),
-            expr_type.field(member).unwrap().field_type().from(&self.types).total_size(&self.types)
->>>>>>> cf864df9
         );
 
         target
